--- conflicted
+++ resolved
@@ -2,182 +2,4 @@
 
 This document has been relocated to https://zcash.readthedocs.io/en/latest/rtd_pages/payment_api.html
 
-<<<<<<< HEAD
-BitcoinZ extends the Bitcoin Core API with new RPC calls to support private BitcoinZ payments.
-
-BitcoinZ payments make use of two address formats:
-
-* taddr - an address for transparent funds (just like a Bitcoin address, value stored in UTXOs)
-* zaddr - an address for private funds (value stored in objects called notes)
-
-When transferring funds from one taddr to another taddr, you can use either the existing Bitcoin RPC calls or the new BitcoinZ RPC calls.
-
-When a transfer involves zaddrs, you must use the new BitcoinZ RPC calls.
-
-
-## Compatibility with Bitcoin Core
-
-BitcoinZ supports all commands in the Bitcoin Core API (as of version 0.11.2).   Where applicable, BitcoinZ will extend commands in a backwards-compatible way to enable additional functionality.
-
-We do not recommend use of accounts which are now deprecated in Bitcoin Core.  Where the account parameter exists in the API, please use “” as its value, otherwise an error will be returned.
-
-To support multiple users in a single node’s wallet, consider using getnewaddress or z_getnewaddress to obtain a new address for each user.  Also consider mapping multiple addresses to each user.
-
-## List of BitcoinZ API commands
-
-Optional parameters are denoted in [square brackets].
-
-RPC calls by category:
-
-* Accounting: z_getbalance, z_gettotalbalance
-* Addresses : z_getnewaddress, z_listaddresses, z_validateaddress, z_exportviewingkey, z_importviewingkey
-* Keys : z_exportkey, z_importkey, z_exportwallet, z_importwallet
-* Operation: z_getoperationresult, z_getoperationstatus, z_listoperationids
-* Payment : z_listreceivedbyaddress, z_listunspent, z_sendmany, z_shieldcoinbase
-
-RPC parameter conventions:
-
-* taddr : Transparent address
-* zaddr : Private address
-* address : Accepts both private and transparent addresses.
-* amount : JSON format decimal number with at most 8 digits of precision, with 1 ZEC expressed as 1.00000000.
-* memo : Metadata expressed in hexadecimal format.  Limited to 512 bytes, the current size of the memo field of a private transaction.  Zero padding is automatic.
-
-### Accounting
-
-Command | Parameters | Description
---- | --- | ---
-z_getbalance<br>| address [minconf=1] | Returns the balance of a taddr or zaddr belonging to the node’s wallet.<br><br>Optionally set the minimum number of confirmations a private or transparent transaction must have in order to be included in the balance.  Use 0 to count unconfirmed transactions.
-z_gettotalbalance<br>| [minconf=1] | Return the total value of funds stored in the node’s wallet.<br><br>Optionally set the minimum number of confirmations a private or transparent transaction must have in order to be included in the balance.  Use 0 to count unconfirmed transactions.<br><br>Output:<br>{<br>"transparent" : 1.23,<br>"private" : 4.56,<br>"total" : 5.79}
-
-### Addresses
-
-Command | Parameters | Description
---- | --- | ---
-z_getnewaddress | | Return a new zaddr for sending and receiving payments. The spending key for this zaddr will be added to the node’s wallet.<br><br>Output:<br>zN68D8hSs3...
-z_listaddresses | | Returns a list of all the zaddrs in this node’s wallet for which you have a spending key.<br><br>Output:<br>{ [“z123…”, “z456...”, “z789...”] }
-z_validateaddress | zaddr | Return information about a given zaddr.<br><br>Output:<br>{"isvalid" : true,<br>"address" : "zcWsmq...",<br>"type" : "sprout",<br>"payingkey" : "f5bb3c...",<br>"transmissionkey" : "7a58c7...",<br>"ismine" : true}
-
-### Key Management
-
-Command | Parameters | Description
---- | --- | ---
-z_exportkey | zaddr | _Requires an unlocked wallet or an unencrypted wallet._<br><br>Return a zkey for a given zaddr belonging to the node’s wallet.<br><br>The key will be returned as a string formatted using Base58Check as described in the BitcoinZ protocol spec.<br><br>Output:AKWUAkypwQjhZ6LLNaMuuuLcmZ6gt5UFyo8m3jGutvALmwZKLdR5
-z_importkey | zkey [rescan=true] | _Wallet must be unlocked._<br><br>Add a zkey as returned by z_exportkey to a node's wallet.<br><br>The key should be formatted using Base58Check as described in the BitcoinZ protocol spec.<br><br>Set rescan to true (the default) to rescan the entire local block database for transactions affecting any address or pubkey script in the wallet (including transactions affecting the newly-added address for this spending key).
-z_exportwallet | filename | _Requires an unlocked wallet or an unencrypted wallet._<br><br>Creates or overwrites a file with taddr private keys and zaddr private keys in a human-readable format.<br><br>Filename is the file in which the wallet dump will be placed. May be prefaced by an absolute file path. An existing file with that name will be overwritten.<br><br>No value is returned but a JSON-RPC error will be reported if a failure occurred.
-z_importwallet | filename | _Requires an unlocked wallet or an unencrypted wallet._<br><br>Imports private keys from a file in wallet export file format (see z_exportwallet). These keys will be added to the keys currently in the wallet. This call may need to rescan all or parts of the block chain for transactions affecting the newly-added keys, which may take several minutes.<br><br>Filename is the file to import. The path is relative to bitcoinzd's working directory.<br><br>No value is returned but a JSON-RPC error will be reported if a failure occurred.
-z_exportviewingkey | zaddr | Reveals the viewing key corresponding to 'zaddr'. Then the z_importviewingkey can be used with this output.
-z_importviewingkey | vkey [rescan=whenkeyisnew] [startHeight=0] | Adds a viewing key (as returned by z_exportviewingkey) to your wallet.
-
-
-### Payment
-
-Command | Parameters | Description
---- | --- | ---
-z_listreceivedbyaddress<br> | zaddr [minconf=1] | Return a list of amounts received by a zaddr belonging to the node’s wallet.<br><br>Optionally set the minimum number of confirmations which a received amount must have in order to be included in the result.  Use 0 to count unconfirmed transactions.<br><br>Output:<br>[{<br>“txid”: “4a0f…”,<br>“amount”: 0.54,<br>“memo”:”F0FF…”,}, {...}, {...}<br>]
-z_listunspent | [minconf=1] [maxconf=9999999] [includeWatchonly=false] [zaddrs] | Returns array of unspent shielded notes with between minconf and maxconf (inclusive) confirmations.<br><br>Optionally filter to only include notes sent to specified addresses.<br><br>When minconf is 0, unspent notes with zero confirmations are returned, even though they are not immediately spendable.<br><br>Results are an array of Objects, each of which has: {txid, jsindex, jsoutindex, confirmations, address, amount, memo}
-z_sendmany<br> | fromaddress amounts [minconf=1] [fee=0.0001] | _This is an Asynchronous RPC call_<br><br>Send funds from an address to multiple outputs.  The address can be either a taddr or a zaddr.<br><br>Amounts is a list containing key/value pairs corresponding to the addresses and amount to pay.  Each output address can be in taddr or zaddr format.<br><br>When sending to a zaddr, you also have the option of attaching a memo in hexadecimal format.<br><br>**NOTE:**When sending coinbase funds to a zaddr, the node's wallet does not allow any change. Put another way, spending a partial amount of a coinbase utxo is not allowed. This is not a consensus rule but a local wallet rule due to the current implementation of z_sendmany. In future, this rule may be removed.<br><br>Example of Outputs parameter:<br>[{“address”:”t123…”, “amount”:0.005},<br>,{“address”:”z010…”,”amount”:0.03, “memo”:”f508af…”}]<br><br>Optionally set the minimum number of confirmations which a private or transparent transaction must have in order to be used as an input.  When sending from a zaddr, minconf must be greater than zero.<br><br>Optionally set a transaction fee, which by default is 0.0001 ZEC.<br><br>Any transparent change will be sent to a new transparent address.  Any private change will be sent back to the zaddr being used as the source of funds.<br><br>Returns an operationid.  You use the operationid value with z_getoperationstatus and z_getoperationresult to obtain the result of sending funds, which if successful, will be a txid.
-z_shieldcoinbase<br> | fromaddress toaddress [fee=0.0001] [limit=50] | _This is an Asynchronous RPC call_<br><br>Shield transparent coinbase funds by sending to a shielded z address.  Utxos selected for shielding will be locked.  If there is an error, they are unlocked.  The RPC call `listlockunspent` can be used to return a list of locked utxos.<br><br>The number of coinbase utxos selected for shielding can be set with the limit parameter, which has a default value of 50.  If the parameter is set to 0, the number of utxos selected is limited by the `-mempooltxinputlimit` option.  Any limit is constrained by a consensus rule defining a maximum transaction size of 100000 bytes.  <br><br>The from address is a taddr or "*" for all taddrs belonging to the wallet.  The to address is a zaddr. The default fee is 0.0001.<br><br>Returns an object containing an operationid which can be used with z_getoperationstatus and z_getoperationresult, along with key-value pairs regarding how many utxos are being shielded in this transaction and what remains to be shielded.
-
-### Operations
-
-Asynchronous calls return an OperationStatus object which is a JSON object with the following defined key-value pairs:
-
-* operationid : unique identifier for the async operation.  Use this value with z_getoperationstatus or z_getoperationresult to poll and query the operation and obtain its result.
-* status : current status of operation
-  * queued : operation is pending execution
-  * executing : operation is currently being executed
-  * cancelled
-  * failed.
-  * success
-* result : result object if the status is ‘success’.  The exact form of the result object is dependent on the call itself.
-* error: error object if the status is ‘failed’. The error object has the following key-value pairs:
-  * code : number
-  * message: error message
-
-Depending on the type of asynchronous call, there may be other key-value pairs.  For example, a z_sendmany operation will also include the following in an OperationStatus object:
-
-* method : name of operation e.g. z_sendmany
-* params : an object containing the parameters to z_sendmany
-
-Currently, as soon as you retrieve the operation status for an operation which has finished, that is it has either succeeded, failed, or been cancelled, the operation and any associated information is removed.
-
-It is currently not possible to cancel operations.
-
-Command | Parameters | Description
---- | --- | ---
-z_getoperationresult <br>| [operationids] | Return OperationStatus JSON objects for all completed operations the node is currently aware of, and then remove the operation from memory.<br><br>Operationids is an optional array to filter which operations you want to receive status objects for.<br><br>Output is a list of operation status objects, where the status is either "failed", "cancelled" or "success".<br>[<br>{“operationid”: “opid-11ee…”,<br>“status”: “cancelled”},<br>{“operationid”: “opid-9876”, “status”: ”failed”},<br>{“operationid”: “opid-0e0e”,<br>“status”:”success”,<br>“execution_time”:”25”,<br>“result”: {“txid”:”af3887654…”,...}<br>},<br>]<br><br> Examples:<br>bitcoinz-cli z_getoperationresult '["opid-8120fa20-5ee7-4587-957b-f2579c2d882b"]'<br> bitcoinz-cli z_getoperationresult
-z_getoperationstatus <br>| [operationids] | Return OperationStatus JSON objects for all operations the node is currently aware of.<br><br>Operationids is an optional array to filter which operations you want to receive status objects for.<br><br>Output is a list of operation status objects.<br>[<br>{“operationid”: “opid-12ee…”,<br>“status”: “queued”},<br>{“operationid”: “opd-098a…”, “status”: ”executing”},<br>{“operationid”: “opid-9876”, “status”: ”failed”}<br>]<br><br>When the operation succeeds, the status object will also include the result.<br><br>{“operationid”: “opid-0e0e”,<br>“status”:”success”,<br>“execution_time”:”25”,<br>“result”: {“txid”:”af3887654…”,...}<br>}
-z_listoperationids <br>| [state] | Return a list of operationids for all operations which the node is currently aware of.<br><br>State is an optional string parameter to filter the operations you want listed by their state.  Acceptable parameter values are ‘queued’, ‘executing’, ‘success’, ‘failed’, ‘cancelled’.<br><br>[“opid-0e0e…”, “opid-1af4…”, … ]
-
-## Asynchronous RPC call Error Codes
-
-BitcoinZ error codes are defined in https://github.com/btcz/bitcoinz/blob/master/src/rpcprotocol.h
-
-### z_sendmany error codes
-
-RPC_INVALID_PARAMETER (-8) | _Invalid, missing or duplicate parameter_
----------------------------| -------------------------------------------------
-"Minconf cannot be zero when sending from zaddr" | Cannot accept minimum confirmation value of zero when sending from zaddr.
-"Minconf cannot be negative" | Cannot accept negative minimum confirmation number.
-"Minimum number of confirmations cannot be less than 0" | Cannot accept negative minimum confirmation number.
-"From address parameter missing" | Missing an address to send funds from.
-"No recipients" | Missing recipient addresses.
-"Memo must be in hexadecimal format" | Encrypted memo field data must be in hexadecimal format.
-"Memo size of __ is too big, maximum allowed is __ " | Encrypted memo field data exceeds maximum size of 512 bytes.
-"From address does not belong to this node, zaddr spending key not found." | Sender address spending key not found.
-"Invalid parameter, expected object" | Expected object.
-"Invalid parameter, unknown key: __" | Unknown key.
-"Invalid parameter, expected valid size" | Invalid size.
-"Invalid parameter, expected hex txid" | Invalid txid.
-"Invalid parameter, vout must be positive" | Invalid vout.
-"Invalid parameter, duplicated address" | Address is duplicated.
-"Invalid parameter, amounts array is empty" | Amounts array is empty.
-"Invalid parameter, unknown key" | Key not found.
-"Invalid parameter, unknown address format" | Unknown address format.
-"Invalid parameter, size of memo" | Invalid memo field size.
-"Invalid parameter, amount must be positive" | Invalid or negative amount.
-"Invalid parameter, too many zaddr outputs" | z_address outputs exceed maximum allowed.
-"Invalid parameter, expected memo data in hexadecimal format" | Encrypted memo field is not in hexadecimal format.
-"Invalid parameter, size of memo is larger than maximum allowed __ " | Encrypted memo field data exceeds maximum size of 512 bytes.
-
-
-RPC_INVALID_ADDRESS_OR_KEY (-5) | _Invalid address or key_
---------------------------------| ---------------------------
-"Invalid from address, no spending key found for zaddr" | z_address spending key not found.
-"Invalid output address, not a valid taddr."            | Transparent output address is invalid.
-"Invalid from address, should be a taddr or zaddr."     | Sender address is invalid.
-"From address does not belong to this node, zaddr spending key not found."  | Sender address spending key not found.
-
-
-RPC_WALLET_INSUFFICIENT_FUNDS (-6) | _Not enough funds in wallet or account_
------------------------------------| ------------------------------------------
-"Insufficient funds, no UTXOs found for taddr from address." | Insufficient funds for sending address.
-"Could not find any non-coinbase UTXOs to spend. Coinbase UTXOs can only be sent to a single zaddr recipient." | Must send Coinbase UTXO to a single z_address.
-"Could not find any non-coinbase UTXOs to spend." | No available non-coinbase UTXOs.
-"Insufficient funds, no unspent notes found for zaddr from address." | Insufficient funds for sending address.
-"Insufficient transparent funds, have __, need __ plus fee __" | Insufficient funds from transparent address.
-"Insufficient protected funds, have __, need __ plus fee __" | Insufficient funds from shielded address.
-
-RPC_WALLET_ERROR (-4) | _Unspecified problem with wallet_
-----------------------| -------------------------------------
-"Could not find previous JoinSplit anchor" | Try restarting node with `-reindex`.
-"Error decrypting output note of previous JoinSplit: __"  |
-"Could not find witness for note commitment" | Try restarting node with `-rescan`.
-"Witness for note commitment is null" | Missing witness for note commitment.
-"Witness for spendable note does not have same anchor as change input" | Invalid anchor for spendable note witness.
-"Not enough funds to pay miners fee" | Retry with sufficient funds.
-"Missing hex data for raw transaction" | Raw transaction data is null.
-"Missing hex data for signed transaction" | Hex value for signed transaction is null.
-"Send raw transaction did not return an error or a txid." |
-
-RPC_WALLET_ENCRYPTION_FAILED (-16)                                       | _Failed to encrypt the wallet_
--------------------------------------------------------------------------| -------------------------------------
-"Failed to sign transaction"                                             | Transaction was not signed, sign transaction and retry.
-
-RPC_WALLET_KEYPOOL_RAN_OUT (-12)                                         | _Keypool ran out, call keypoolrefill first_
--------------------------------------------------------------------------| -----------------------------------------------
-"Could not generate a taddr to use as a change address"                  | Call keypoolrefill and retry.
-=======
-The source for this document is available at https://gitlab.com/zcash-docs/zcash-docs/blob/master/source/rtd_pages/payment_api.rst
->>>>>>> 9e833b39
+The source for this document is available at https://gitlab.com/zcash-docs/zcash-docs/blob/master/source/rtd_pages/payment_api.rst