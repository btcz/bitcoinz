--- conflicted
+++ resolved
@@ -1,9 +1,5 @@
 ---
-<<<<<<< HEAD
-name: "bitcoinz-2.0.3"
-=======
-name: "zcash-2.0.5-2"
->>>>>>> 9e833b39
+name: "bitcoinz-2.0.5"
 enable_cache: true
 distro: "debian"
 suites:
