--- conflicted
+++ resolved
@@ -1,16 +1,14 @@
-<<<<<<< HEAD
 bitcoinz (2.2.0-rc1) stable; urgency=high
 
   * 2.2.0-rc1 release.
 
-  -- The BitcoinZ Community <bitcoinzcommunity@gmail.com> May 2025
-=======
+  -- The BitcoinZ Community <bitcoinzcommunity@gmail.com> Sep 2025
+
 bitcoinz (2.1.1) stable; urgency=high
 
   * 2.1.1 release.
 
   -- The BitcoinZ Community <bitcoinzcommunity@gmail.com> Aug 2025
->>>>>>> 24a83b2b
 
 bitcoinz (2.1.0) stable; urgency=high
 
