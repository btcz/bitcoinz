<<<<<<< HEAD
bitcoinz (2.0.3) stable; urgency=medium
=======
zcash (2.0.5+2) stable; urgency=medium

  * 2.0.5-2 release.

 -- Electric Coin Company <team@z.cash>  Wed, 15 May 2019 09:56:01 -0600

zcash (2.0.5+1) stable; urgency=medium

  * 2.0.5-1 release.

 -- Electric Coin Company <team@z.cash>  Wed, 08 May 2019 06:57:28 -0600

zcash (2.0.5) stable; urgency=medium

  * 2.0.5 release.

 -- Electric Coin Company <team@z.cash>  Fri, 03 May 2019 16:35:30 -0600

zcash (2.0.5~rc1) stable; urgency=medium

  * 2.0.5-rc1 release.

 -- Electric Coin Company <team@z.cash>  Wed, 01 May 2019 14:16:08 -0600

zcash (2.0.4) stable; urgency=medium

  * 2.0.4 release.

 -- Electric Coin Company <team@z.cash>  Tue, 26 Mar 2019 11:29:21 -0700

zcash (2.0.4~rc1) stable; urgency=medium

  * 2.0.4-rc1 release.

 -- Zcash Company <team@z.cash>  Wed, 20 Mar 2019 09:39:43 -0700

zcash (2.0.3) stable; urgency=medium
>>>>>>> 9e833b39

  * 2.0.3 release.

 -- The BitcoinZ Community <bitcoinzcommunity@gmail.com> Thu, 7 Mar 2019 09:16:09

bitcoinz (1.4.0) stable; urgency=high

  * 1.4.0 release.

 -- The BitcoinZ Community <bitcoinzcommunity@gmail.com>  Fri, 15 June 2018 00:15:00<|MERGE_RESOLUTION|>--- conflicted
+++ resolved
@@ -1,44 +1,10 @@
-<<<<<<< HEAD
-bitcoinz (2.0.3) stable; urgency=medium
-=======
-zcash (2.0.5+2) stable; urgency=medium
-
-  * 2.0.5-2 release.
-
- -- Electric Coin Company <team@z.cash>  Wed, 15 May 2019 09:56:01 -0600
-
-zcash (2.0.5+1) stable; urgency=medium
-
-  * 2.0.5-1 release.
-
- -- Electric Coin Company <team@z.cash>  Wed, 08 May 2019 06:57:28 -0600
-
-zcash (2.0.5) stable; urgency=medium
+bitcoinz (2.0.5) stable; urgency=high
 
   * 2.0.5 release.
 
- -- Electric Coin Company <team@z.cash>  Fri, 03 May 2019 16:35:30 -0600
+ -- The BitcoinZ Community <bitcoinzcommunity@gmail.com> Thu, 7 Mar 2019 09:16:09
 
-zcash (2.0.5~rc1) stable; urgency=medium
-
-  * 2.0.5-rc1 release.
-
- -- Electric Coin Company <team@z.cash>  Wed, 01 May 2019 14:16:08 -0600
-
-zcash (2.0.4) stable; urgency=medium
-
-  * 2.0.4 release.
-
- -- Electric Coin Company <team@z.cash>  Tue, 26 Mar 2019 11:29:21 -0700
-
-zcash (2.0.4~rc1) stable; urgency=medium
-
-  * 2.0.4-rc1 release.
-
- -- Zcash Company <team@z.cash>  Wed, 20 Mar 2019 09:39:43 -0700
-
-zcash (2.0.3) stable; urgency=medium
->>>>>>> 9e833b39
+bitcoinz (2.0.3) stable; urgency=medium
 
   * 2.0.3 release.
 
