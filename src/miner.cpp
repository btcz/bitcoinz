--- conflicted
+++ resolved
@@ -524,30 +524,15 @@
 {
     LogPrintf("BitcoinZMiner started\n");
     SetThreadPriority(THREAD_PRIORITY_LOWEST);
-<<<<<<< HEAD
     RenameThread("bitcoinz-miner");
     const CChainParams& chainparams = Params();
 
-#ifdef ENABLE_WALLET
-    // Each thread has its own key
-    CReserveKey reservekey(pwallet);
-#endif
-=======
-    RenameThread("zcash-miner");
->>>>>>> 9e833b39
-
     // Each thread has its own counter
     unsigned int nExtraNonce = 0;
 
-<<<<<<< HEAD
-=======
     boost::shared_ptr<CReserveScript> coinbaseScript;
     GetMainSignals().ScriptForMining(coinbaseScript);
 
-    unsigned int n = chainparams.EquihashN();
-    unsigned int k = chainparams.EquihashK();
-
->>>>>>> 9e833b39
     std::string solver = GetArg("-equihashsolver", "default");
     assert(solver == "tromp" || solver == "default");
 
@@ -590,7 +575,6 @@
             unsigned int nTransactionsUpdatedLast = mempool.GetTransactionsUpdated();
             CBlockIndex* pindexPrev = chainActive.Tip();
 
-<<<<<<< HEAD
             // Get the height of current tip
             int nHeight = chainActive.Height();
             if (nHeight == -1) {
@@ -606,14 +590,7 @@
             unsigned int k = ehparams[0].k;
             LogPrint("pow", "Using Equihash solver \"%s\" with n = %u, k = %u\n", solver, n, k);
 
-#ifdef ENABLE_WALLET
-            unique_ptr<CBlockTemplate> pblocktemplate(CreateNewBlockWithKey(reservekey));
-#else
-            unique_ptr<CBlockTemplate> pblocktemplate(CreateNewBlockWithKey());
-#endif
-=======
             unique_ptr<CBlockTemplate> pblocktemplate(CreateNewBlock(coinbaseScript->reserveScript));
->>>>>>> 9e833b39
             if (!pblocktemplate.get())
             {
                 if (GetArg("-mineraddress", "").empty()) {
