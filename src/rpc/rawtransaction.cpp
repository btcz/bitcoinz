// Copyright (c) 2010 Satoshi Nakamoto
// Copyright (c) 2009-2015 The Bitcoin Core developers
// Distributed under the MIT software license, see the accompanying
// file COPYING or https://www.opensource.org/licenses/mit-license.php .

#include "consensus/upgrades.h"
#include "consensus/validation.h"
#include "core_io.h"
#include "init.h"
#include "deprecation.h"
#include "key_io.h"
#include "keystore.h"
#include "main.h"
#include "merkleblock.h"
#include "net.h"
#include "primitives/transaction.h"
#include "rpc/server.h"
#include "script/script.h"
#include "script/script_error.h"
#include "script/sign.h"
#include "script/standard.h"
#include "uint256.h"
#ifdef ENABLE_WALLET
#include "wallet/wallet.h"
#endif

#include <stdint.h>

#include <boost/assign/list_of.hpp>

#include <univalue.h>

using namespace std;

void ScriptPubKeyToJSON(const CScript& scriptPubKey, UniValue& out, bool fIncludeHex)
{
    txnouttype type;
    vector<CTxDestination> addresses;
    int nRequired;

    out.push_back(Pair("asm", ScriptToAsmStr(scriptPubKey)));
    if (fIncludeHex)
        out.push_back(Pair("hex", HexStr(scriptPubKey.begin(), scriptPubKey.end())));

    if (!ExtractDestinations(scriptPubKey, type, addresses, nRequired)) {
        out.push_back(Pair("type", GetTxnOutputType(type)));
        return;
    }

    out.push_back(Pair("reqSigs", nRequired));
    out.push_back(Pair("type", GetTxnOutputType(type)));

    UniValue a(UniValue::VARR);
    for (const CTxDestination& addr : addresses) {
        a.push_back(EncodeDestination(addr));
    }
    out.push_back(Pair("addresses", a));
}


UniValue TxJoinSplitToJSON(const CTransaction& tx) {
    bool useGroth = tx.fOverwintered && tx.nVersion >= SAPLING_TX_VERSION;
    UniValue vJoinSplit(UniValue::VARR);
    for (unsigned int i = 0; i < tx.vJoinSplit.size(); i++) {
        const JSDescription& jsdescription = tx.vJoinSplit[i];
        UniValue joinsplit(UniValue::VOBJ);

        joinsplit.push_back(Pair("vpub_old", ValueFromAmount(jsdescription.vpub_old)));
        joinsplit.push_back(Pair("vpub_oldZat", jsdescription.vpub_old));
        joinsplit.push_back(Pair("vpub_new", ValueFromAmount(jsdescription.vpub_new)));
        joinsplit.push_back(Pair("vpub_newZat", jsdescription.vpub_new));

        joinsplit.push_back(Pair("anchor", jsdescription.anchor.GetHex()));

        {
            UniValue nullifiers(UniValue::VARR);
            BOOST_FOREACH(const uint256 nf, jsdescription.nullifiers) {
                nullifiers.push_back(nf.GetHex());
            }
            joinsplit.push_back(Pair("nullifiers", nullifiers));
        }

        {
            UniValue commitments(UniValue::VARR);
            BOOST_FOREACH(const uint256 commitment, jsdescription.commitments) {
                commitments.push_back(commitment.GetHex());
            }
            joinsplit.push_back(Pair("commitments", commitments));
        }

        joinsplit.push_back(Pair("onetimePubKey", jsdescription.ephemeralKey.GetHex()));
        joinsplit.push_back(Pair("randomSeed", jsdescription.randomSeed.GetHex()));

        {
            UniValue macs(UniValue::VARR);
            BOOST_FOREACH(const uint256 mac, jsdescription.macs) {
                macs.push_back(mac.GetHex());
            }
            joinsplit.push_back(Pair("macs", macs));
        }

        CDataStream ssProof(SER_NETWORK, PROTOCOL_VERSION);
        auto ps = SproutProofSerializer<CDataStream>(ssProof, useGroth);
        boost::apply_visitor(ps, jsdescription.proof);
        joinsplit.push_back(Pair("proof", HexStr(ssProof.begin(), ssProof.end())));

        {
            UniValue ciphertexts(UniValue::VARR);
            for (const ZCNoteEncryption::Ciphertext ct : jsdescription.ciphertexts) {
                ciphertexts.push_back(HexStr(ct.begin(), ct.end()));
            }
            joinsplit.push_back(Pair("ciphertexts", ciphertexts));
        }

        vJoinSplit.push_back(joinsplit);
    }
    return vJoinSplit;
}

UniValue TxShieldedSpendsToJSON(const CTransaction& tx) {
    UniValue vdesc(UniValue::VARR);
    for (const SpendDescription& spendDesc : tx.vShieldedSpend) {
        UniValue obj(UniValue::VOBJ);
        obj.push_back(Pair("cv", spendDesc.cv.GetHex()));
        obj.push_back(Pair("anchor", spendDesc.anchor.GetHex()));
        obj.push_back(Pair("nullifier", spendDesc.nullifier.GetHex()));
        obj.push_back(Pair("rk", spendDesc.rk.GetHex()));
        obj.push_back(Pair("proof", HexStr(spendDesc.zkproof.begin(), spendDesc.zkproof.end())));
        obj.push_back(Pair("spendAuthSig", HexStr(spendDesc.spendAuthSig.begin(), spendDesc.spendAuthSig.end())));
        vdesc.push_back(obj);
    }
    return vdesc;
}

UniValue TxShieldedOutputsToJSON(const CTransaction& tx) {
    UniValue vdesc(UniValue::VARR);
    for (const OutputDescription& outputDesc : tx.vShieldedOutput) {
        UniValue obj(UniValue::VOBJ);
        obj.push_back(Pair("cv", outputDesc.cv.GetHex()));
        obj.push_back(Pair("cmu", outputDesc.cm.GetHex()));
        obj.push_back(Pair("ephemeralKey", outputDesc.ephemeralKey.GetHex()));
        obj.push_back(Pair("encCiphertext", HexStr(outputDesc.encCiphertext.begin(), outputDesc.encCiphertext.end())));
        obj.push_back(Pair("outCiphertext", HexStr(outputDesc.outCiphertext.begin(), outputDesc.outCiphertext.end())));
        obj.push_back(Pair("proof", HexStr(outputDesc.zkproof.begin(), outputDesc.zkproof.end())));
        vdesc.push_back(obj);
    }
    return vdesc;
}

void TxToJSON(const CTransaction& tx, const uint256 hashBlock, UniValue& entry)
{
    const uint256 txid = tx.GetHash();
    entry.push_back(Pair("txid", txid.GetHex()));
    entry.push_back(Pair("overwintered", tx.fOverwintered));
    entry.push_back(Pair("version", tx.nVersion));
    if (tx.fOverwintered) {
        entry.push_back(Pair("versiongroupid", HexInt(tx.nVersionGroupId)));
    }
    entry.push_back(Pair("locktime", (int64_t)tx.nLockTime));
    if (tx.fOverwintered) {
        entry.push_back(Pair("expiryheight", (int64_t)tx.nExpiryHeight));
    }
    UniValue vin(UniValue::VARR);
    BOOST_FOREACH(const CTxIn& txin, tx.vin) {
        UniValue in(UniValue::VOBJ);
        if (tx.IsCoinBase())
            in.push_back(Pair("coinbase", HexStr(txin.scriptSig.begin(), txin.scriptSig.end())));
        else {
            in.push_back(Pair("txid", txin.prevout.hash.GetHex()));
            in.push_back(Pair("vout", (int64_t)txin.prevout.n));
            UniValue o(UniValue::VOBJ);
            o.push_back(Pair("asm", ScriptToAsmStr(txin.scriptSig, true)));
            o.push_back(Pair("hex", HexStr(txin.scriptSig.begin(), txin.scriptSig.end())));
            in.push_back(Pair("scriptSig", o));

            // Add address and value info if spentindex enabled
            CSpentIndexValue spentInfo;
            CSpentIndexKey spentKey(txin.prevout.hash, txin.prevout.n);
            if (fSpentIndex && GetSpentIndex(spentKey, spentInfo)) {
                in.push_back(Pair("value", ValueFromAmount(spentInfo.satoshis)));
                in.push_back(Pair("valueSat", spentInfo.satoshis));

                CTxDestination dest =
                    DestFromAddressHash(spentInfo.addressType, spentInfo.addressHash);
                if (IsValidDestination(dest)) {
                    in.push_back(Pair("address", EncodeDestination(dest)));
                }
            }
        }
        in.push_back(Pair("sequence", (int64_t)txin.nSequence));
        vin.push_back(in);
    }
    entry.push_back(Pair("vin", vin));
    UniValue vout(UniValue::VARR);
    for (unsigned int i = 0; i < tx.vout.size(); i++) {
        const CTxOut& txout = tx.vout[i];
        UniValue out(UniValue::VOBJ);
        out.push_back(Pair("value", ValueFromAmount(txout.nValue)));
        out.push_back(Pair("valueZat", txout.nValue));
        out.push_back(Pair("valueSat", txout.nValue));
        out.push_back(Pair("n", (int64_t)i));
        UniValue o(UniValue::VOBJ);
        ScriptPubKeyToJSON(txout.scriptPubKey, o, true);
        out.push_back(Pair("scriptPubKey", o));

        // Add spent information if spentindex is enabled
        CSpentIndexValue spentInfo;
        CSpentIndexKey spentKey(txid, i);
        if (fSpentIndex && GetSpentIndex(spentKey, spentInfo)) {
            out.push_back(Pair("spentTxId", spentInfo.txid.GetHex()));
            out.push_back(Pair("spentIndex", (int)spentInfo.inputIndex));
            out.push_back(Pair("spentHeight", spentInfo.blockHeight));
        }
        vout.push_back(out);
    }
    entry.push_back(Pair("vout", vout));

    UniValue vJoinSplit = TxJoinSplitToJSON(tx);
    entry.push_back(Pair("vJoinSplit", vJoinSplit));

    if (tx.fOverwintered && tx.nVersion >= SAPLING_TX_VERSION) {
        entry.push_back(Pair("valueBalance", ValueFromAmount(tx.valueBalance)));
        entry.push_back(Pair("valueBalanceZat", tx.valueBalance));
        UniValue vspenddesc = TxShieldedSpendsToJSON(tx);
        entry.push_back(Pair("vShieldedSpend", vspenddesc));
        UniValue voutputdesc = TxShieldedOutputsToJSON(tx);
        entry.push_back(Pair("vShieldedOutput", voutputdesc));
        if (!(vspenddesc.empty() && voutputdesc.empty())) {
            entry.push_back(Pair("bindingSig", HexStr(tx.bindingSig.begin(), tx.bindingSig.end())));
        }
    }

    if (!hashBlock.IsNull()) {
        entry.push_back(Pair("blockhash", hashBlock.GetHex()));
        BlockMap::iterator mi = mapBlockIndex.find(hashBlock);
        if (mi != mapBlockIndex.end() && (*mi).second) {
            CBlockIndex* pindex = (*mi).second;
            if (chainActive.Contains(pindex)) {
                entry.push_back(Pair("height", pindex->nHeight));
                entry.push_back(Pair("confirmations", 1 + chainActive.Height() - pindex->nHeight));
                entry.push_back(Pair("time", pindex->GetBlockTime()));
                entry.push_back(Pair("blocktime", pindex->GetBlockTime()));
            } else {
                entry.push_back(Pair("height", -1));
                entry.push_back(Pair("confirmations", 0));
          }
      }
  }
}

UniValue getrawtransaction(const UniValue& params, bool fHelp)
{
    if (fHelp || params.size() < 1 || params.size() > 2)
        throw runtime_error(
            "getrawtransaction \"txid\" ( verbose )\n"
            "\nNOTE: By default this function only works sometimes. This is when the tx is in the mempool\n"
            "or there is an unspent output in the utxo for this transaction. To make it always work,\n"
            "you need to maintain a transaction index, using the -txindex command line option.\n"
            "\nReturn the raw transaction data.\n"
            "\nIf verbose=0, returns a string that is serialized, hex-encoded data for 'txid'.\n"
            "If verbose is non-zero, returns an Object with information about 'txid'.\n"

            "\nArguments:\n"
            "1. \"txid\"      (string, required) The transaction id\n"
            "2. verbose       (numeric, optional, default=0) If 0, return a string, other return a json object\n"

            "\nResult (if verbose is not set or set to 0):\n"
            "\"data\"      (string) The serialized, hex-encoded data for 'txid'\n"

            "\nResult (if verbose > 0):\n"
            "{\n"
            "  \"hex\" : \"data\",       (string) The serialized, hex-encoded data for 'txid'\n"
            "  \"txid\" : \"id\",        (string) The transaction id (same as provided)\n"
            "  \"version\" : n,          (numeric) The version\n"
            "  \"locktime\" : ttt,       (numeric) The lock time\n"
            "  \"expiryheight\" : ttt,   (numeric, optional) The block height after which the transaction expires\n"
            "  \"vin\" : [               (array of json objects)\n"
            "     {\n"
            "       \"txid\": \"id\",    (string) The transaction id\n"
            "       \"vout\": n,         (numeric) \n"
            "       \"scriptSig\": {     (json object) The script\n"
            "         \"asm\": \"asm\",  (string) asm\n"
            "         \"hex\": \"hex\"   (string) hex\n"
            "       },\n"
            "       \"sequence\": n      (numeric) The script sequence number\n"
            "     }\n"
            "     ,...\n"
            "  ],\n"
            "  \"vout\" : [              (array of json objects)\n"
            "     {\n"
            "       \"value\" : x.xxx,            (numeric) The value in " + CURRENCY_UNIT + "\n"
            "       \"n\" : n,                    (numeric) index\n"
            "       \"scriptPubKey\" : {          (json object)\n"
            "         \"asm\" : \"asm\",          (string) the asm\n"
            "         \"hex\" : \"hex\",          (string) the hex\n"
            "         \"reqSigs\" : n,            (numeric) The required sigs\n"
            "         \"type\" : \"pubkeyhash\",  (string) The type, eg 'pubkeyhash'\n"
            "         \"addresses\" : [           (json array of string)\n"
            "           \"btczaddress\"          (string) BitcoinZ address\n"
            "           ,...\n"
            "         ]\n"
            "       }\n"
            "     }\n"
            "     ,...\n"
            "  ],\n"
            "  \"vjoinsplit\" : [        (array of json objects, only for version >= 2)\n"
            "     {\n"
            "       \"vpub_old\" : x.xxx,         (numeric) public input value in " + CURRENCY_UNIT + "\n"
            "       \"vpub_new\" : x.xxx,         (numeric) public output value in " + CURRENCY_UNIT + "\n"
            "       \"anchor\" : \"hex\",         (string) the anchor\n"
            "       \"nullifiers\" : [            (json array of string)\n"
            "         \"hex\"                     (string) input note nullifier\n"
            "         ,...\n"
            "       ],\n"
            "       \"commitments\" : [           (json array of string)\n"
            "         \"hex\"                     (string) output note commitment\n"
            "         ,...\n"
            "       ],\n"
            "       \"onetimePubKey\" : \"hex\",  (string) the onetime public key used to encrypt the ciphertexts\n"
            "       \"randomSeed\" : \"hex\",     (string) the random seed\n"
            "       \"macs\" : [                  (json array of string)\n"
            "         \"hex\"                     (string) input note MAC\n"
            "         ,...\n"
            "       ],\n"
            "       \"proof\" : \"hex\",          (string) the zero-knowledge proof\n"
            "       \"ciphertexts\" : [           (json array of string)\n"
            "         \"hex\"                     (string) output note ciphertext\n"
            "         ,...\n"
            "       ]\n"
            "     }\n"
            "     ,...\n"
            "  ],\n"
            "  \"blockhash\" : \"hash\",   (string) the block hash\n"
            "  \"confirmations\" : n,      (numeric) The confirmations\n"
            "  \"time\" : ttt,             (numeric) The transaction time in seconds since epoch (Jan 1 1970 GMT)\n"
            "  \"blocktime\" : ttt         (numeric) The block time in seconds since epoch (Jan 1 1970 GMT)\n"
            "}\n"

            "\nExamples:\n"
            + HelpExampleCli("getrawtransaction", "\"mytxid\"")
            + HelpExampleCli("getrawtransaction", "\"mytxid\" 1")
            + HelpExampleRpc("getrawtransaction", "\"mytxid\", 1")
        );


    uint256 hash = ParseHashV(params[0], "parameter 1");

    bool fVerbose = false;
    if (params.size() > 1)
        fVerbose = (params[1].get_int() != 0);

    LOCK(cs_main);

    CTransaction tx;
    uint256 hashBlock;
    if (!GetTransaction(hash, tx, Params().GetConsensus(), hashBlock, true))
        throw JSONRPCError(RPC_INVALID_ADDRESS_OR_KEY, "No information available about transaction");

    string strHex = EncodeHexTx(tx);

    if (!fVerbose)
        return strHex;

    UniValue result(UniValue::VOBJ);
    result.push_back(Pair("hex", strHex));
    TxToJSON(tx, hashBlock, result);
    return result;
}

UniValue gettxoutproof(const UniValue& params, bool fHelp)
{
    if (fHelp || (params.size() != 1 && params.size() != 2))
        throw runtime_error(
            "gettxoutproof [\"txid\",...] ( blockhash )\n"
            "\nReturns a hex-encoded proof that \"txid\" was included in a block.\n"
            "\nNOTE: By default this function only works sometimes. This is when there is an\n"
            "unspent output in the utxo for this transaction. To make it always work,\n"
            "you need to maintain a transaction index, using the -txindex command line option or\n"
            "specify the block in which the transaction is included in manually (by blockhash).\n"
            "\nReturn the raw transaction data.\n"
            "\nArguments:\n"
            "1. \"txids\"       (string) A json array of txids to filter\n"
            "    [\n"
            "      \"txid\"     (string) A transaction hash\n"
            "      ,...\n"
            "    ]\n"
            "2. \"block hash\"  (string, optional) If specified, looks for txid in the block with this hash\n"
            "\nResult:\n"
            "\"data\"           (string) A string that is a serialized, hex-encoded data for the proof.\n"
        );

    set<uint256> setTxids;
    uint256 oneTxid;
    UniValue txids = params[0].get_array();
    for (size_t idx = 0; idx < txids.size(); idx++) {
        const UniValue& txid = txids[idx];
        if (txid.get_str().length() != 64 || !IsHex(txid.get_str()))
            throw JSONRPCError(RPC_INVALID_PARAMETER, string("Invalid txid ")+txid.get_str());
        uint256 hash(uint256S(txid.get_str()));
        if (setTxids.count(hash))
            throw JSONRPCError(RPC_INVALID_PARAMETER, string("Invalid parameter, duplicated txid: ")+txid.get_str());
       setTxids.insert(hash);
       oneTxid = hash;
    }

    LOCK(cs_main);

    CBlockIndex* pblockindex = NULL;

    uint256 hashBlock;
    if (params.size() > 1)
    {
        hashBlock = uint256S(params[1].get_str());
        if (!mapBlockIndex.count(hashBlock))
            throw JSONRPCError(RPC_INVALID_ADDRESS_OR_KEY, "Block not found");
        pblockindex = mapBlockIndex[hashBlock];
    } else {
        CCoins coins;
        if (pcoinsTip->GetCoins(oneTxid, coins) && coins.nHeight > 0 && coins.nHeight <= chainActive.Height())
            pblockindex = chainActive[coins.nHeight];
    }

    if (pblockindex == NULL)
    {
        CTransaction tx;
        if (!GetTransaction(oneTxid, tx, Params().GetConsensus(), hashBlock, false) || hashBlock.IsNull())
            throw JSONRPCError(RPC_INVALID_ADDRESS_OR_KEY, "Transaction not yet in block");
        if (!mapBlockIndex.count(hashBlock))
            throw JSONRPCError(RPC_INTERNAL_ERROR, "Transaction index corrupt");
        pblockindex = mapBlockIndex[hashBlock];
    }

    CBlock block;
    if(!ReadBlockFromDisk(block, pblockindex, Params().GetConsensus()))
        throw JSONRPCError(RPC_INTERNAL_ERROR, "Can't read block from disk");

    unsigned int ntxFound = 0;
    BOOST_FOREACH(const CTransaction&tx, block.vtx)
        if (setTxids.count(tx.GetHash()))
            ntxFound++;
    if (ntxFound != setTxids.size())
        throw JSONRPCError(RPC_INVALID_ADDRESS_OR_KEY, "(Not all) transactions not found in specified block");

    CDataStream ssMB(SER_NETWORK, PROTOCOL_VERSION);
    CMerkleBlock mb(block, setTxids);
    ssMB << mb;
    std::string strHex = HexStr(ssMB.begin(), ssMB.end());
    return strHex;
}

UniValue verifytxoutproof(const UniValue& params, bool fHelp)
{
    if (fHelp || params.size() != 1)
        throw runtime_error(
            "verifytxoutproof \"proof\"\n"
            "\nVerifies that a proof points to a transaction in a block, returning the transaction it commits to\n"
            "and throwing an RPC error if the block is not in our best chain\n"
            "\nArguments:\n"
            "1. \"proof\"    (string, required) The hex-encoded proof generated by gettxoutproof\n"
            "\nResult:\n"
            "[\"txid\"]      (array, strings) The txid(s) which the proof commits to, or empty array if the proof is invalid\n"
        );

    CDataStream ssMB(ParseHexV(params[0], "proof"), SER_NETWORK, PROTOCOL_VERSION);
    CMerkleBlock merkleBlock;
    ssMB >> merkleBlock;

    UniValue res(UniValue::VARR);

    vector<uint256> vMatch;
    if (merkleBlock.txn.ExtractMatches(vMatch) != merkleBlock.header.hashMerkleRoot)
        return res;

    LOCK(cs_main);

    if (!mapBlockIndex.count(merkleBlock.header.GetHash()) || !chainActive.Contains(mapBlockIndex[merkleBlock.header.GetHash()]))
        throw JSONRPCError(RPC_INVALID_ADDRESS_OR_KEY, "Block not found in chain");

    BOOST_FOREACH(const uint256& hash, vMatch)
        res.push_back(hash.GetHex());
    return res;
}

UniValue createrawtransaction(const UniValue& params, bool fHelp)
{
    if (fHelp || params.size() < 2 || params.size() > 4)
        throw runtime_error(
            "createrawtransaction [{\"txid\":\"id\",\"vout\":n},...] {\"address\":amount,...} ( locktime ) ( expiryheight )\n"
            "\nCreate a transaction spending the given inputs and sending to the given addresses.\n"
            "Returns hex-encoded raw transaction.\n"
            "Note that the transaction's inputs are not signed, and\n"
            "it is not stored in the wallet or transmitted to the network.\n"

            "\nArguments:\n"
            "1. \"transactions\"        (string, required) A json array of json objects\n"
            "     [\n"
            "       {\n"
            "         \"txid\":\"id\",    (string, required) The transaction id\n"
            "         \"vout\":n        (numeric, required) The output number\n"
            "         \"sequence\":n    (numeric, optional) The sequence number\n"
            "       }\n"
            "       ,...\n"
            "     ]\n"
            "2. \"addresses\"           (string, required) a json object with addresses as keys and amounts as values\n"
            "    {\n"
            "      \"address\": x.xxx   (numeric, required, optional if data used) The key is the BitcoinZ address, the value is the " + CURRENCY_UNIT + " amount\n"
            "      ,...               (other optional address)\n"
            "      ,\"data\": \"hex\",    (string, optional) A key-value pair. The key must be \"data\", the value is hex-encoded data\n"
            "    }\n"
            "3. locktime              (numeric, optional, default=0) Raw locktime. Non-0 value also locktime-activates inputs\n"
            "4. expiryheight          (numeric, optional, default="
                + strprintf("nextblockheight+%d (pre-Blossom) or nextblockheight+%d (post-Blossom)", DEFAULT_PRE_BLOSSOM_TX_EXPIRY_DELTA, DEFAULT_POST_BLOSSOM_TX_EXPIRY_DELTA) + ") "
                "Expiry height of transaction (if Overwinter is active)\n"
            "\nResult:\n"
            "\"transaction\"            (string) hex string of the transaction\n"

            "\nExamples\n"
            + HelpExampleCli("createrawtransaction", "\"[{\\\"txid\\\":\\\"myid\\\",\\\"vout\\\":0}]\" \"{\\\"address\\\":0.01}\"")
            + HelpExampleRpc("createrawtransaction", "\"[{\\\"txid\\\":\\\"myid\\\",\\\"vout\\\":0}]\", \"{\\\"address\\\":0.01}\"")
        );

    LOCK(cs_main);
    RPCTypeCheck(params, boost::assign::list_of(UniValue::VARR)(UniValue::VOBJ)(UniValue::VNUM)(UniValue::VNUM), true);
    if (params[0].isNull() || params[1].isNull())
        throw JSONRPCError(RPC_INVALID_PARAMETER, "Invalid parameter, arguments 1 and 2 must be non-null");

    UniValue inputs = params[0].get_array();
    UniValue sendTo = params[1].get_obj();

    int nextBlockHeight = chainActive.Height() + 1;
    CMutableTransaction rawTx = CreateNewContextualCMutableTransaction(
        Params().GetConsensus(), nextBlockHeight);

    if (params.size() > 2 && !params[2].isNull()) {
        int64_t nLockTime = params[2].get_int64();
        if (nLockTime < 0 || nLockTime > std::numeric_limits<uint32_t>::max())
            throw JSONRPCError(RPC_INVALID_PARAMETER, "Invalid parameter, locktime out of range");
        rawTx.nLockTime = nLockTime;
    }

    if (params.size() > 3 && !params[3].isNull()) {
        if (Params().GetConsensus().NetworkUpgradeActive(nextBlockHeight, Consensus::UPGRADE_OVERWINTER)) {
            int64_t nExpiryHeight = params[3].get_int64();
            if (nExpiryHeight < 0 || nExpiryHeight >= TX_EXPIRY_HEIGHT_THRESHOLD) {
                throw JSONRPCError(RPC_INVALID_PARAMETER, strprintf("Invalid parameter, expiryheight must be nonnegative and less than %d.", TX_EXPIRY_HEIGHT_THRESHOLD));
            }
            // DoS mitigation: reject transactions expiring soon
            if (nExpiryHeight != 0 && nextBlockHeight + TX_EXPIRING_SOON_THRESHOLD > nExpiryHeight) {
                throw JSONRPCError(RPC_INVALID_PARAMETER,
                    strprintf("Invalid parameter, expiryheight should be at least %d to avoid transaction expiring soon",
                    nextBlockHeight + TX_EXPIRING_SOON_THRESHOLD));
            }
            rawTx.nExpiryHeight = nExpiryHeight;
        } else {
            throw JSONRPCError(RPC_INVALID_PARAMETER, "Invalid parameter, expiryheight can only be used if Overwinter is active when the transaction is mined");
        }
    }

    for (size_t idx = 0; idx < inputs.size(); idx++) {
        const UniValue& input = inputs[idx];
        const UniValue& o = input.get_obj();

        uint256 txid = ParseHashO(o, "txid");

        const UniValue& vout_v = find_value(o, "vout");
        if (!vout_v.isNum())
            throw JSONRPCError(RPC_INVALID_PARAMETER, "Invalid parameter, missing vout key");
        int nOutput = vout_v.get_int();
        if (nOutput < 0)
            throw JSONRPCError(RPC_INVALID_PARAMETER, "Invalid parameter, vout must be positive");

        uint32_t nSequence = (rawTx.nLockTime ? std::numeric_limits<uint32_t>::max() - 1 : std::numeric_limits<uint32_t>::max());

        // set the sequence number if passed in the parameters object
        const UniValue& sequenceObj = find_value(o, "sequence");
        if (sequenceObj.isNum())
            nSequence = sequenceObj.get_int();

        CTxIn in(COutPoint(txid, nOutput), CScript(), nSequence);

        rawTx.vin.push_back(in);
    }

    std::set<CTxDestination> destinations;
    vector<string> addrList = sendTo.getKeys();
    for (const std::string& name_ : addrList) {



<<<<<<< HEAD

      if (name_ == "data") {
        std::vector<unsigned char> data = ParseHexV(sendTo[name_].getValStr(),"Data");

=======
      // Add data field acceptence
      if (name_ == "data") {
        std::vector<unsigned char> data = ParseHexV(sendTo[name_].getValStr(),"Data");
>>>>>>> f8842ec2
        CTxOut out(0, CScript() << OP_RETURN << data);
        rawTx.vout.push_back(out);
      } else {
          CTxDestination destination = DecodeDestination(name_);
          if (!IsValidDestination(destination)) {
              throw JSONRPCError(RPC_INVALID_ADDRESS_OR_KEY, std::string("Invalid BitcoinZ address: ") + name_);
          }
<<<<<<< HEAD

          if (!destinations.insert(destination).second) {
              throw JSONRPCError(RPC_INVALID_PARAMETER, std::string("Invalid parameter, duplicated address: ") + name_);
          }

          CScript scriptPubKey = GetScriptForDestination(destination);
          CAmount nAmount = AmountFromValue(sendTo[name_]);

=======
          if (!destinations.insert(destination).second) {
              throw JSONRPCError(RPC_INVALID_PARAMETER, std::string("Invalid parameter, duplicated address: ") + name_);
          }
          CScript scriptPubKey = GetScriptForDestination(destination);
          CAmount nAmount = AmountFromValue(sendTo[name_]);
>>>>>>> f8842ec2
          CTxOut out(nAmount, scriptPubKey);
          rawTx.vout.push_back(out);
      }


<<<<<<< HEAD



=======
>>>>>>> f8842ec2
    }

    return EncodeHexTx(rawTx);
}

UniValue decoderawtransaction(const UniValue& params, bool fHelp)
{
    if (fHelp || params.size() != 1)
        throw runtime_error(
            "decoderawtransaction \"hexstring\"\n"
            "\nReturn a JSON object representing the serialized, hex-encoded transaction.\n"

            "\nArguments:\n"
            "1. \"hex\"      (string, required) The transaction hex string\n"

            "\nResult:\n"
            "{\n"
            "  \"txid\" : \"id\",        (string) The transaction id\n"
            "  \"overwintered\" : bool   (boolean) The Overwintered flag\n"
            "  \"version\" : n,          (numeric) The version\n"
            "  \"versiongroupid\": \"hex\"   (string, optional) The version group id (Overwintered txs)\n"
            "  \"locktime\" : ttt,       (numeric) The lock time\n"
            "  \"expiryheight\" : n,     (numeric, optional) Last valid block height for mining transaction (Overwintered txs)\n"
            "  \"vin\" : [               (array of json objects)\n"
            "     {\n"
            "       \"txid\": \"id\",    (string) The transaction id\n"
            "       \"vout\": n,         (numeric) The output number\n"
            "       \"scriptSig\": {     (json object) The script\n"
            "         \"asm\": \"asm\",  (string) asm\n"
            "         \"hex\": \"hex\"   (string) hex\n"
            "       },\n"
            "       \"sequence\": n     (numeric) The script sequence number\n"
            "     }\n"
            "     ,...\n"
            "  ],\n"
            "  \"vout\" : [             (array of json objects)\n"
            "     {\n"
            "       \"value\" : x.xxx,            (numeric) The value in " + CURRENCY_UNIT + "\n"
            "       \"n\" : n,                    (numeric) index\n"
            "       \"scriptPubKey\" : {          (json object)\n"
            "         \"asm\" : \"asm\",          (string) the asm\n"
            "         \"hex\" : \"hex\",          (string) the hex\n"
            "         \"reqSigs\" : n,            (numeric) The required sigs\n"
            "         \"type\" : \"pubkeyhash\",  (string) The type, eg 'pubkeyhash'\n"
            "         \"addresses\" : [           (json array of string)\n"
            "           \"t12tvKAXCxZjSmdNbao16dKXC8tRWfcF5oc\"   (string) BitcoinZ address\n"
            "           ,...\n"
            "         ]\n"
            "       }\n"
            "     }\n"
            "     ,...\n"
            "  ],\n"
            "  \"vjoinsplit\" : [        (array of json objects, only for version >= 2)\n"
            "     {\n"
            "       \"vpub_old\" : x.xxx,         (numeric) public input value in " + CURRENCY_UNIT + "\n"
            "       \"vpub_new\" : x.xxx,         (numeric) public output value in " + CURRENCY_UNIT + "\n"
            "       \"anchor\" : \"hex\",         (string) the anchor\n"
            "       \"nullifiers\" : [            (json array of string)\n"
            "         \"hex\"                     (string) input note nullifier\n"
            "         ,...\n"
            "       ],\n"
            "       \"commitments\" : [           (json array of string)\n"
            "         \"hex\"                     (string) output note commitment\n"
            "         ,...\n"
            "       ],\n"
            "       \"onetimePubKey\" : \"hex\",  (string) the onetime public key used to encrypt the ciphertexts\n"
            "       \"randomSeed\" : \"hex\",     (string) the random seed\n"
            "       \"macs\" : [                  (json array of string)\n"
            "         \"hex\"                     (string) input note MAC\n"
            "         ,...\n"
            "       ],\n"
            "       \"proof\" : \"hex\",          (string) the zero-knowledge proof\n"
            "       \"ciphertexts\" : [           (json array of string)\n"
            "         \"hex\"                     (string) output note ciphertext\n"
            "         ,...\n"
            "       ]\n"
            "     }\n"
            "     ,...\n"
            "  ],\n"
            "}\n"

            "\nExamples:\n"
            + HelpExampleCli("decoderawtransaction", "\"hexstring\"")
            + HelpExampleRpc("decoderawtransaction", "\"hexstring\"")
        );

    LOCK(cs_main);
    RPCTypeCheck(params, boost::assign::list_of(UniValue::VSTR));

    CTransaction tx;

    if (!DecodeHexTx(tx, params[0].get_str()))
        throw JSONRPCError(RPC_DESERIALIZATION_ERROR, "TX decode failed");

    UniValue result(UniValue::VOBJ);
    TxToJSON(tx, uint256(), result);

    return result;
}

UniValue decodescript(const UniValue& params, bool fHelp)
{
    if (fHelp || params.size() != 1)
        throw runtime_error(
            "decodescript \"hex\"\n"
            "\nDecode a hex-encoded script.\n"
            "\nArguments:\n"
            "1. \"hex\"     (string) the hex encoded script\n"
            "\nResult:\n"
            "{\n"
            "  \"asm\":\"asm\",   (string) Script public key\n"
            "  \"hex\":\"hex\",   (string) hex encoded public key\n"
            "  \"type\":\"type\", (string) The output type\n"
            "  \"reqSigs\": n,    (numeric) The required signatures\n"
            "  \"addresses\": [   (json array of string)\n"
            "     \"address\"     (string) BitcoinZ address\n"
            "     ,...\n"
            "  ],\n"
            "  \"p2sh\",\"address\" (string) script address\n"
            "}\n"
            "\nExamples:\n"
            + HelpExampleCli("decodescript", "\"hexstring\"")
            + HelpExampleRpc("decodescript", "\"hexstring\"")
        );

    LOCK(cs_main);
    RPCTypeCheck(params, boost::assign::list_of(UniValue::VSTR));

    UniValue r(UniValue::VOBJ);
    CScript script;
    if (params[0].get_str().size() > 0){
        vector<unsigned char> scriptData(ParseHexV(params[0], "argument"));
        script = CScript(scriptData.begin(), scriptData.end());
    } else {
        // Empty scripts are valid
    }
    ScriptPubKeyToJSON(script, r, false);

    r.push_back(Pair("p2sh", EncodeDestination(CScriptID(script))));
    return r;
}

/** Pushes a JSON object for script verification or signing errors to vErrorsRet. */
static void TxInErrorToJSON(const CTxIn& txin, UniValue& vErrorsRet, const std::string& strMessage)
{
    UniValue entry(UniValue::VOBJ);
    entry.push_back(Pair("txid", txin.prevout.hash.ToString()));
    entry.push_back(Pair("vout", (uint64_t)txin.prevout.n));
    entry.push_back(Pair("scriptSig", HexStr(txin.scriptSig.begin(), txin.scriptSig.end())));
    entry.push_back(Pair("sequence", (uint64_t)txin.nSequence));
    entry.push_back(Pair("error", strMessage));
    vErrorsRet.push_back(entry);
}

UniValue signrawtransaction(const UniValue& params, bool fHelp)
{
    if (fHelp || params.size() < 1 || params.size() > 5)
        throw runtime_error(
            "signrawtransaction \"hexstring\" ( [{\"txid\":\"id\",\"vout\":n,\"scriptPubKey\":\"hex\",\"redeemScript\":\"hex\"},...] [\"privatekey1\",...] sighashtype )\n"
            "\nSign inputs for raw transaction (serialized, hex-encoded).\n"
            "The second optional argument (may be null) is an array of previous transaction outputs that\n"
            "this transaction depends on but may not yet be in the block chain.\n"
            "The third optional argument (may be null) is an array of base58-encoded private\n"
            "keys that, if given, will be the only keys used to sign the transaction.\n"
#ifdef ENABLE_WALLET
            + HelpRequiringPassphrase() + "\n"
#endif

            "\nArguments:\n"
            "1. \"hexstring\"     (string, required) The transaction hex string\n"
            "2. \"prevtxs\"       (string, optional) An json array of previous dependent transaction outputs\n"
            "     [               (json array of json objects, or 'null' if none provided)\n"
            "       {\n"
            "         \"txid\":\"id\",             (string, required) The transaction id\n"
            "         \"vout\":n,                  (numeric, required) The output number\n"
            "         \"scriptPubKey\": \"hex\",   (string, required) script key\n"
            "         \"redeemScript\": \"hex\",   (string, required for P2SH) redeem script\n"
            "         \"amount\": value            (numeric, required) The amount spent\n"
            "       }\n"
            "       ,...\n"
            "    ]\n"
            "3. \"privatekeys\"     (string, optional) A json array of base58-encoded private keys for signing\n"
            "    [                  (json array of strings, or 'null' if none provided)\n"
            "      \"privatekey\"   (string) private key in base58-encoding\n"
            "      ,...\n"
            "    ]\n"
            "4. \"sighashtype\"     (string, optional, default=ALL) The signature hash type. Must be one of\n"
            "       \"ALL\"\n"
            "       \"NONE\"\n"
            "       \"SINGLE\"\n"
            "       \"ALL|ANYONECANPAY\"\n"
            "       \"NONE|ANYONECANPAY\"\n"
            "       \"SINGLE|ANYONECANPAY\"\n"
            "5.  \"branchid\"       (string, optional) The hex representation of the consensus branch id to sign with."
            " This can be used to force signing with consensus rules that are ahead of the node's current height.\n"

            "\nResult:\n"
            "{\n"
            "  \"hex\" : \"value\",           (string) The hex-encoded raw transaction with signature(s)\n"
            "  \"complete\" : true|false,   (boolean) If the transaction has a complete set of signatures\n"
            "  \"errors\" : [                 (json array of objects) Script verification errors (if there are any)\n"
            "    {\n"
            "      \"txid\" : \"hash\",           (string) The hash of the referenced, previous transaction\n"
            "      \"vout\" : n,                (numeric) The index of the output to spent and used as input\n"
            "      \"scriptSig\" : \"hex\",       (string) The hex-encoded signature script\n"
            "      \"sequence\" : n,            (numeric) Script sequence number\n"
            "      \"error\" : \"text\"           (string) Verification or signing error related to the input\n"
            "    }\n"
            "    ,...\n"
            "  ]\n"
            "}\n"

            "\nExamples:\n"
            + HelpExampleCli("signrawtransaction", "\"myhex\"")
            + HelpExampleRpc("signrawtransaction", "\"myhex\"")
        );

#ifdef ENABLE_WALLET
    LOCK2(cs_main, pwalletMain ? &pwalletMain->cs_wallet : NULL);
#else
    LOCK(cs_main);
#endif
    RPCTypeCheck(params, boost::assign::list_of(UniValue::VSTR)(UniValue::VARR)(UniValue::VARR)(UniValue::VSTR)(UniValue::VSTR), true);

    vector<unsigned char> txData(ParseHexV(params[0], "argument 1"));
    CDataStream ssData(txData, SER_NETWORK, PROTOCOL_VERSION);
    vector<CMutableTransaction> txVariants;
    while (!ssData.empty()) {
        try {
            CMutableTransaction tx;
            ssData >> tx;
            txVariants.push_back(tx);
        }
        catch (const std::exception&) {
            throw JSONRPCError(RPC_DESERIALIZATION_ERROR, "TX decode failed");
        }
    }

    if (txVariants.empty())
        throw JSONRPCError(RPC_DESERIALIZATION_ERROR, "Missing transaction");

    // mergedTx will end up with all the signatures; it
    // starts as a clone of the rawtx:
    CMutableTransaction mergedTx(txVariants[0]);

    // Fetch previous transactions (inputs):
    CCoinsView viewDummy;
    CCoinsViewCache view(&viewDummy);
    {
        LOCK(mempool.cs);
        CCoinsViewCache &viewChain = *pcoinsTip;
        CCoinsViewMemPool viewMempool(&viewChain, mempool);
        view.SetBackend(viewMempool); // temporarily switch cache backend to db+mempool view

        BOOST_FOREACH(const CTxIn& txin, mergedTx.vin) {
            const uint256& prevHash = txin.prevout.hash;
            CCoins coins;
            view.AccessCoins(prevHash); // this is certainly allowed to fail
        }

        view.SetBackend(viewDummy); // switch back to avoid locking mempool for too long
    }

    bool fGivenKeys = false;
    CBasicKeyStore tempKeystore;
    if (params.size() > 2 && !params[2].isNull()) {
        fGivenKeys = true;
        UniValue keys = params[2].get_array();
        for (size_t idx = 0; idx < keys.size(); idx++) {
            UniValue k = keys[idx];
            CKey key = DecodeSecret(k.get_str());
            if (!key.IsValid())
                throw JSONRPCError(RPC_INVALID_ADDRESS_OR_KEY, "Invalid private key");
            tempKeystore.AddKey(key);
        }
    }
#ifdef ENABLE_WALLET
    else if (pwalletMain)
        EnsureWalletIsUnlocked();
#endif

    // Add previous txouts given in the RPC call:
    if (params.size() > 1 && !params[1].isNull()) {
        UniValue prevTxs = params[1].get_array();
        for (size_t idx = 0; idx < prevTxs.size(); idx++) {
            const UniValue& p = prevTxs[idx];
            if (!p.isObject())
                throw JSONRPCError(RPC_DESERIALIZATION_ERROR, "expected object with {\"txid'\",\"vout\",\"scriptPubKey\"}");

            UniValue prevOut = p.get_obj();

            RPCTypeCheckObj(prevOut, boost::assign::map_list_of("txid", UniValue::VSTR)("vout", UniValue::VNUM)("scriptPubKey", UniValue::VSTR));

            uint256 txid = ParseHashO(prevOut, "txid");

            int nOut = find_value(prevOut, "vout").get_int();
            if (nOut < 0)
                throw JSONRPCError(RPC_DESERIALIZATION_ERROR, "vout must be positive");

            vector<unsigned char> pkData(ParseHexO(prevOut, "scriptPubKey"));
            CScript scriptPubKey(pkData.begin(), pkData.end());

            {
                CCoinsModifier coins = view.ModifyCoins(txid);
                if (coins->IsAvailable(nOut) && coins->vout[nOut].scriptPubKey != scriptPubKey) {
                    string err("Previous output scriptPubKey mismatch:\n");
                    err = err + ScriptToAsmStr(coins->vout[nOut].scriptPubKey) + "\nvs:\n"+
                        ScriptToAsmStr(scriptPubKey);
                    throw JSONRPCError(RPC_DESERIALIZATION_ERROR, err);
                }
                if ((unsigned int)nOut >= coins->vout.size())
                    coins->vout.resize(nOut+1);
                coins->vout[nOut].scriptPubKey = scriptPubKey;
                coins->vout[nOut].nValue = 0;
                if (prevOut.exists("amount")) {
                    coins->vout[nOut].nValue = AmountFromValue(find_value(prevOut, "amount"));
                }
            }

            // if redeemScript given and not using the local wallet (private keys
            // given), add redeemScript to the tempKeystore so it can be signed:
            if (fGivenKeys && scriptPubKey.IsPayToScriptHash()) {
                RPCTypeCheckObj(prevOut, boost::assign::map_list_of("txid", UniValue::VSTR)("vout", UniValue::VNUM)("scriptPubKey", UniValue::VSTR)("redeemScript",UniValue::VSTR));
                UniValue v = find_value(prevOut, "redeemScript");
                if (!v.isNull()) {
                    vector<unsigned char> rsData(ParseHexV(v, "redeemScript"));
                    CScript redeemScript(rsData.begin(), rsData.end());
                    tempKeystore.AddCScript(redeemScript);
                }
            }
        }
    }

#ifdef ENABLE_WALLET
    const CKeyStore& keystore = ((fGivenKeys || !pwalletMain) ? tempKeystore : *pwalletMain);
#else
    const CKeyStore& keystore = tempKeystore;
#endif

    int nHashType = SIGHASH_ALL;
    if (params.size() > 3 && !params[3].isNull()) {
        static map<string, int> mapSigHashValues =
            boost::assign::map_list_of
            (string("ALL"), int(SIGHASH_ALL))
            (string("ALL|ANYONECANPAY"), int(SIGHASH_ALL|SIGHASH_ANYONECANPAY))
            (string("NONE"), int(SIGHASH_NONE))
            (string("NONE|ANYONECANPAY"), int(SIGHASH_NONE|SIGHASH_ANYONECANPAY))
            (string("SINGLE"), int(SIGHASH_SINGLE))
            (string("SINGLE|ANYONECANPAY"), int(SIGHASH_SINGLE|SIGHASH_ANYONECANPAY))
            ;
        string strHashType = params[3].get_str();
        if (mapSigHashValues.count(strHashType))
            nHashType = mapSigHashValues[strHashType];
        else
            throw JSONRPCError(RPC_INVALID_PARAMETER, "Invalid sighash param");
    }

    bool fHashSingle = ((nHashType & ~SIGHASH_ANYONECANPAY) == SIGHASH_SINGLE);
    // Use the approximate release height if it is greater so offline nodes
    // have a better estimation of the current height and will be more likely to
    // determine the correct consensus branch ID.  Regtest mode ignores release height.
    int chainHeight = chainActive.Height() + 1;
    if (Params().NetworkIDString() != "regtest") {
        chainHeight = std::max(chainHeight, APPROX_RELEASE_HEIGHT);
    }
    // Grab the current consensus branch ID
    auto consensusBranchId = CurrentEpochBranchId(chainHeight, Params().GetConsensus());

    if (params.size() > 4 && !params[4].isNull()) {
        consensusBranchId = ParseHexToUInt32(params[4].get_str());
        if (!IsConsensusBranchId(consensusBranchId)) {
            throw runtime_error(params[4].get_str() + " is not a valid consensus branch id");
        }
    }

    // Script verification errors
    UniValue vErrors(UniValue::VARR);

    // Use CTransaction for the constant parts of the
    // transaction to avoid rehashing.
    const CTransaction txConst(mergedTx);
    // Sign what we can:
    for (unsigned int i = 0; i < mergedTx.vin.size(); i++) {
        CTxIn& txin = mergedTx.vin[i];
        const CCoins* coins = view.AccessCoins(txin.prevout.hash);
        if (coins == NULL || !coins->IsAvailable(txin.prevout.n)) {
            TxInErrorToJSON(txin, vErrors, "Input not found or already spent");
            continue;
        }
        const CScript& prevPubKey = coins->vout[txin.prevout.n].scriptPubKey;
        const CAmount& amount = coins->vout[txin.prevout.n].nValue;

        SignatureData sigdata;
        // Only sign SIGHASH_SINGLE if there's a corresponding output:
        if (!fHashSingle || (i < mergedTx.vout.size()))
            ProduceSignature(MutableTransactionSignatureCreator(&keystore, &mergedTx, i, amount, nHashType), prevPubKey, sigdata, consensusBranchId);

        // ... and merge in other signatures:
        BOOST_FOREACH(const CMutableTransaction& txv, txVariants) {
            sigdata = CombineSignatures(prevPubKey, TransactionSignatureChecker(&txConst, i, amount), sigdata, DataFromTransaction(txv, i), consensusBranchId);
        }

        UpdateTransaction(mergedTx, i, sigdata);

        ScriptError serror = SCRIPT_ERR_OK;
        if (!VerifyScript(txin.scriptSig, prevPubKey, STANDARD_SCRIPT_VERIFY_FLAGS, TransactionSignatureChecker(&txConst, i, amount), consensusBranchId, &serror)) {
            TxInErrorToJSON(txin, vErrors, ScriptErrorString(serror));
        }
    }
    bool fComplete = vErrors.empty();

    UniValue result(UniValue::VOBJ);
    result.push_back(Pair("hex", EncodeHexTx(mergedTx)));
    result.push_back(Pair("complete", fComplete));
    if (!vErrors.empty()) {
        result.push_back(Pair("errors", vErrors));
    }

    return result;
}

UniValue sendrawtransaction(const UniValue& params, bool fHelp)
{
    if (fHelp || params.size() < 1 || params.size() > 2)
        throw runtime_error(
            "sendrawtransaction \"hexstring\" ( allowhighfees )\n"
            "\nSubmits raw transaction (serialized, hex-encoded) to local node and network.\n"
            "\nAlso see createrawtransaction and signrawtransaction calls.\n"
            "\nArguments:\n"
            "1. \"hexstring\"    (string, required) The hex string of the raw transaction)\n"
            "2. allowhighfees    (boolean, optional, default=false) Allow high fees\n"
            "\nResult:\n"
            "\"hex\"             (string) The transaction hash in hex\n"
            "\nExamples:\n"
            "\nCreate a transaction\n"
            + HelpExampleCli("createrawtransaction", "\"[{\\\"txid\\\" : \\\"mytxid\\\",\\\"vout\\\":0}]\" \"{\\\"myaddress\\\":0.01}\"") +
            "Sign the transaction, and get back the hex\n"
            + HelpExampleCli("signrawtransaction", "\"myhex\"") +
            "\nSend the transaction (signed hex)\n"
            + HelpExampleCli("sendrawtransaction", "\"signedhex\"") +
            "\nAs a json rpc call\n"
            + HelpExampleRpc("sendrawtransaction", "\"signedhex\"")
        );

    LOCK(cs_main);
    RPCTypeCheck(params, boost::assign::list_of(UniValue::VSTR)(UniValue::VBOOL));

    // parse hex string from parameter
    CTransaction tx;
    if (!DecodeHexTx(tx, params[0].get_str()))
        throw JSONRPCError(RPC_DESERIALIZATION_ERROR, "TX decode failed");
    uint256 hashTx = tx.GetHash();

    // DoS mitigation: reject transactions expiring soon
    if (tx.nExpiryHeight > 0) {
        int nextBlockHeight = chainActive.Height() + 1;
        if (Params().GetConsensus().NetworkUpgradeActive(nextBlockHeight, Consensus::UPGRADE_OVERWINTER)) {
            if (nextBlockHeight + TX_EXPIRING_SOON_THRESHOLD > tx.nExpiryHeight) {
                throw JSONRPCError(RPC_TRANSACTION_REJECTED,
                    strprintf("tx-expiring-soon: expiryheight is %d but should be at least %d to avoid transaction expiring soon",
                    tx.nExpiryHeight,
                    nextBlockHeight + TX_EXPIRING_SOON_THRESHOLD));
            }
        }
    }

    bool fOverrideFees = false;
    if (params.size() > 1)
        fOverrideFees = params[1].get_bool();

    CCoinsViewCache &view = *pcoinsTip;
    const CCoins* existingCoins = view.AccessCoins(hashTx);
    bool fHaveMempool = mempool.exists(hashTx);
    bool fHaveChain = existingCoins && existingCoins->nHeight < 1000000000;
    if (!fHaveMempool && !fHaveChain) {
        // push to local node and sync with wallets
        CValidationState state;
        bool fMissingInputs;
        if (!AcceptToMemoryPool(mempool, state, tx, false, &fMissingInputs, !fOverrideFees)) {
            if (state.IsInvalid()) {
                throw JSONRPCError(RPC_TRANSACTION_REJECTED, strprintf("%i: %s", state.GetRejectCode(), state.GetRejectReason()));
            } else {
                if (fMissingInputs) {
                    throw JSONRPCError(RPC_TRANSACTION_ERROR, "Missing inputs");
                }
                throw JSONRPCError(RPC_TRANSACTION_ERROR, state.GetRejectReason());
            }
        }
    } else if (fHaveChain) {
        throw JSONRPCError(RPC_TRANSACTION_ALREADY_IN_CHAIN, "transaction already in block chain");
    }
    RelayTransaction(tx);

    return hashTx.GetHex();
}

static const CRPCCommand commands[] =
{ //  category              name                      actor (function)         okSafeMode
  //  --------------------- ------------------------  -----------------------  ----------
    { "rawtransactions",    "getrawtransaction",      &getrawtransaction,      true  },
    { "rawtransactions",    "createrawtransaction",   &createrawtransaction,   true  },
    { "rawtransactions",    "decoderawtransaction",   &decoderawtransaction,   true  },
    { "rawtransactions",    "decodescript",           &decodescript,           true  },
    { "rawtransactions",    "sendrawtransaction",     &sendrawtransaction,     false },
    { "rawtransactions",    "signrawtransaction",     &signrawtransaction,     false }, /* uses wallet if enabled */

    { "blockchain",         "gettxoutproof",          &gettxoutproof,          true  },
    { "blockchain",         "verifytxoutproof",       &verifytxoutproof,       true  },
};

void RegisterRawTransactionRPCCommands(CRPCTable &tableRPC)
{
    for (unsigned int vcidx = 0; vcidx < ARRAYLEN(commands); vcidx++)
        tableRPC.appendCommand(commands[vcidx].name, &commands[vcidx]);
}<|MERGE_RESOLUTION|>--- conflicted
+++ resolved
@@ -586,17 +586,9 @@
     for (const std::string& name_ : addrList) {
 
 
-
-<<<<<<< HEAD
-
       if (name_ == "data") {
         std::vector<unsigned char> data = ParseHexV(sendTo[name_].getValStr(),"Data");
 
-=======
-      // Add data field acceptence
-      if (name_ == "data") {
-        std::vector<unsigned char> data = ParseHexV(sendTo[name_].getValStr(),"Data");
->>>>>>> f8842ec2
         CTxOut out(0, CScript() << OP_RETURN << data);
         rawTx.vout.push_back(out);
       } else {
@@ -604,7 +596,6 @@
           if (!IsValidDestination(destination)) {
               throw JSONRPCError(RPC_INVALID_ADDRESS_OR_KEY, std::string("Invalid BitcoinZ address: ") + name_);
           }
-<<<<<<< HEAD
 
           if (!destinations.insert(destination).second) {
               throw JSONRPCError(RPC_INVALID_PARAMETER, std::string("Invalid parameter, duplicated address: ") + name_);
@@ -613,24 +604,11 @@
           CScript scriptPubKey = GetScriptForDestination(destination);
           CAmount nAmount = AmountFromValue(sendTo[name_]);
 
-=======
-          if (!destinations.insert(destination).second) {
-              throw JSONRPCError(RPC_INVALID_PARAMETER, std::string("Invalid parameter, duplicated address: ") + name_);
-          }
-          CScript scriptPubKey = GetScriptForDestination(destination);
-          CAmount nAmount = AmountFromValue(sendTo[name_]);
->>>>>>> f8842ec2
           CTxOut out(nAmount, scriptPubKey);
           rawTx.vout.push_back(out);
       }
 
 
-<<<<<<< HEAD
-
-
-
-=======
->>>>>>> f8842ec2
     }
 
     return EncodeHexTx(rawTx);
