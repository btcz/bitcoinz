--- conflicted
+++ resolved
@@ -172,18 +172,6 @@
             + HelpExampleCli("generate", "11")
         );
 
-<<<<<<< HEAD
-    if (GetArg("-mineraddress", "").empty()) {
-#ifdef ENABLE_WALLET
-        if (!pwalletMain) {
-            throw JSONRPCError(RPC_METHOD_NOT_FOUND, "Wallet disabled and -mineraddress not set");
-        }
-#else
-        throw JSONRPCError(RPC_METHOD_NOT_FOUND, "bitcoinzd compiled without wallet and -mineraddress not set");
-#endif
-    }
-=======
->>>>>>> 9e833b39
     if (!Params().MineBlocksOnDemand())
         throw JSONRPCError(RPC_METHOD_NOT_FOUND, "This method can only be used on regtest");
 
@@ -215,20 +203,11 @@
 
     while (nHeight < nHeightEnd)
     {
-<<<<<<< HEAD
             validEHparameterList(ehparams,nHeight+1,chainparams);
             unsigned int n = ehparams[0].n;
             unsigned int k = ehparams[0].k;
 
-
-#ifdef ENABLE_WALLET
-        std::unique_ptr<CBlockTemplate> pblocktemplate(CreateNewBlockWithKey(reservekey));
-#else
-        std::unique_ptr<CBlockTemplate> pblocktemplate(CreateNewBlockWithKey());
-#endif
-=======
         std::unique_ptr<CBlockTemplate> pblocktemplate(CreateNewBlock(coinbaseScript->reserveScript));
->>>>>>> 9e833b39
         if (!pblocktemplate.get())
             throw JSONRPCError(RPC_INTERNAL_ERROR, "Couldn't create new block");
         CBlock *pblock = &pblocktemplate->block;
@@ -309,18 +288,6 @@
             + HelpExampleRpc("setgenerate", "true, 1")
         );
 
-<<<<<<< HEAD
-    if (GetArg("-mineraddress", "").empty()) {
-#ifdef ENABLE_WALLET
-        if (!pwalletMain) {
-            throw JSONRPCError(RPC_METHOD_NOT_FOUND, "Wallet disabled and -mineraddress not set");
-        }
-#else
-        throw JSONRPCError(RPC_METHOD_NOT_FOUND, "bitcoinzd compiled without wallet and -mineraddress not set");
-#endif
-    }
-=======
->>>>>>> 9e833b39
     if (Params().MineBlocksOnDemand())
         throw JSONRPCError(RPC_METHOD_NOT_FOUND, "Use the generate method instead of setgenerate on this network");
 
