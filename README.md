--- conflicted
+++ resolved
@@ -1,8 +1,5 @@
-<<<<<<< HEAD
 # BitcoinZ 2.1.0-rc1
-=======
-# BitcoinZ 2.0.7-10
->>>>>>> f8842ec2
+
 **Keep running wallet to strengthen the BitcoinZ network. Backup your wallet in many locations & keep your coins wallet offline.**
 
 ### Ports:
